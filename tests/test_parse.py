import pytest

import errorlog
from devices import Devices
from monitors import Monitors
from names import Names
from network import Network
from parse import Parser
from scanner import Scanner


def new_file(tmpdir, file_contents):
    """Return a file path to a mock file used in testing"""
    p = tmpdir.mkdir("sub").join("example.txt")
    p.write(file_contents)
    return p


@pytest.fixture(scope="function")
def parser(tmpdir, request):
    """Create a new parser object
    Note that the scope is *not* module, as a new Parser is required
    for each different file path"""
    path = new_file(tmpdir, request.param)

    names = Names()
    devices = Devices(names)
    network = Network(names, devices)
    monitors = Monitors(names, devices, network)
    scanner = Scanner(path, names)
    return Parser(names, devices, network, monitors, scanner)


@pytest.mark.parametrize("parser", ["filecontents"], indirect=True)
def test_parser_creation(parser):
    """Create a parser object using fixtures"""
    assert isinstance(parser, Parser)

<<<<<<< HEAD
=======

# --- SYMANTIC ERRORS ---
>>>>>>> 33f0d8ba

# --- SEMANTIC ERRORS ---

<<<<<<< HEAD
=======
#@pytest.mark.parametrize("parser", devicename_test_files_1, indirect=True)
#def test_raises_semantic_error_in_devicename(parser):
>>>>>>> 33f0d8ba

@pytest.mark.parametrize(
    "parser", ["DEVICE G1: XOR; CONNECT G1 -> G2.I1;"], indirect=True
)
def test_raises_devicereferenceerror(parser):
    parser.parse_network()
    print("abc", parser.errorlog.error_counts())
    assert parser.errorlog.contains_error(errorlog.DeviceReferenceError)


@pytest.mark.parametrize(
    "parser", ["DEVICE G1: XOR, G2: XOR; CONNECT G1 -> G2.NOTVALID;"], indirect=True
)
def test_raises_portreferenceerror(parser):
    parser.parse_network()
    print("jkl", parser.errorlog.error_counts())

    assert parser.errorlog.contains_error(errorlog.PortReferenceError)


@pytest.mark.parametrize(
    "parser", ["DEVICE", "CONNECT", "MONITOR", "INPUTS"], indirect=True
)
def test_raises_protectedkeyworderror(parser):

    """Test if the parser correctly raises a ProtectedKeywordError."""
    parser.next_symbol()
    with pytest.raises(errorlog.ProtectedKeywordError):
        parser.devicename()


@pytest.mark.parametrize(
    "parser",
    [
        "DEVICE G1: XOR, SW1: SWITCH 0, SW2: SWITCH 0; CONNECT SW1 -> G1.I1, SW2 -> G1.I1;"
    ],
    indirect=True,
)
def test_raises_multipleconnectionerror(parser):
    parser.parse_network()
    assert parser.errorlog.contains_error(errorlog.MultipleConnectionError)


@pytest.mark.parametrize(
    "parser", ["DEVICE G1: AND 100 INPUTS;", "DEVICE G2: AND 0 INPUTS;"], indirect=True
)
def test_raises_outofbounds(parser):
    parser.parse_network()
    assert parser.errorlog.contains_error(errorlog.OutOfBoundsError)


# --- SYNTAX ERRORS ---


@pytest.mark.parametrize(
    "parser", ["DEVICE G1: XOR; CONNECT G1 -> G2; MONITOR G1.xx;"], indirect=True
)
def test_raises_namesyntaxerror_in_monitor(parser):
    """Test if the parser correctly raises a NameSyntax."""
    parser.parse_network()
    assert parser.errorlog.contains_error(errorlog.NameSyntaxError)


devicename_test_files_2 = [",NOR", ":G1:", "0SW", "\t;CLK1"]


@pytest.mark.parametrize("parser", devicename_test_files_2, indirect=True)
def test_parse_raises_syntax_errors_1(parser):
    """Test if the parser correctly raises a NameSyntaxError.

    Error occurs when a name does not start at a letter"""
    parser.next_symbol()
    with pytest.raises(errorlog.NameSyntaxError):
        parser.devicename()


define_devices = "DEVICE G1: AND 4 INPUTS, G2: XOR;"
inputname_test_files = [
    define_devices + "CONNECT G2 -> G1;",
    define_devices + "CONNECT G2 -> G1;I3;",
    define_devices + "CONNECT G2 -> G1 I4;",
]


@pytest.mark.parametrize("parser", inputname_test_files, indirect=True)
def test_parse_raises_syntax_errors_2(parser):
    """Test if the parser correctly raises a PunctuationError.

    Occurs when an input does not start with a dot."""
    parser.parse_network()
    assert parser.errorlog.contains_error(errorlog.PunctuationError)


@pytest.mark.parametrize("parser", ["SW1: SWITCH 2", "CLK1: CLOCK N", "CLK2: CLOCK "], indirect=True)
def test_raises_DeviceDefinition_error(parser):
    """Test if the parser correctly raises a DeviceDefinition.
<<<<<<< HEAD

=======
>>>>>>> 33f0d8ba
    Occurs when a switch or clock is not followed by an appropriate number."""
    parser.next_symbol()
    parser.device()
    assert parser.errorlog.contains_error(errorlog.DeviceDefinitionError)<|MERGE_RESOLUTION|>--- conflicted
+++ resolved
@@ -36,19 +36,9 @@
     """Create a parser object using fixtures"""
     assert isinstance(parser, Parser)
 
-<<<<<<< HEAD
-=======
-
-# --- SYMANTIC ERRORS ---
->>>>>>> 33f0d8ba
 
 # --- SEMANTIC ERRORS ---
 
-<<<<<<< HEAD
-=======
-#@pytest.mark.parametrize("parser", devicename_test_files_1, indirect=True)
-#def test_raises_semantic_error_in_devicename(parser):
->>>>>>> 33f0d8ba
 
 @pytest.mark.parametrize(
     "parser", ["DEVICE G1: XOR; CONNECT G1 -> G2.I1;"], indirect=True
@@ -145,10 +135,6 @@
 @pytest.mark.parametrize("parser", ["SW1: SWITCH 2", "CLK1: CLOCK N", "CLK2: CLOCK "], indirect=True)
 def test_raises_DeviceDefinition_error(parser):
     """Test if the parser correctly raises a DeviceDefinition.
-<<<<<<< HEAD
-
-=======
->>>>>>> 33f0d8ba
     Occurs when a switch or clock is not followed by an appropriate number."""
     parser.next_symbol()
     parser.device()
